--- conflicted
+++ resolved
@@ -19,11 +19,6 @@
 
 #include <cstddef>
 #include <memory>
-<<<<<<< HEAD
-#include <algorithm>
-#include <unordered_map>
-=======
->>>>>>> c456c0b4
 #include <utility>
 #include <vector>
 
@@ -190,13 +185,9 @@
   initialize();
 
   // Event loop
-<<<<<<< HEAD
-  while (!checkQueryExecutionFinished()) {
-
-=======
   while (!query_exec_state_->hasQueryExecutionFinished()) {
     // Receive() causes this thread to sleep until next message is received.
->>>>>>> c456c0b4
+
     AnnotatedMessage annotated_msg = bus_->Receive(foreman_client_id_, 0, true);
     const TaggedMessage &tagged_message = annotated_msg.tagged_message;
     switch (tagged_message.message_type()) {
